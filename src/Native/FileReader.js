--- conflicted
+++ resolved
@@ -1,19 +1,7 @@
-<<<<<<< HEAD
-<<<<<<< Updated upstream
-var _user$project$Native_FileReader = function() {
-// var _simonh1000$file_reader$Native_FileReader = function() {
-=======
 // To use the examples, swap the commenting on the next two lines
 
 // var _user$project$Native_FileReader = function() {
 var _simonh1000$file_reader$Native_FileReader = function() {
->>>>>>> Stashed changes
-=======
-// To use the examples, change the comments on the next two lines
-
-// var _user$project$Native_FileReader = function() {
-var _simonh1000$file_reader$Native_FileReader = function() {
->>>>>>> 1724625d
 
     var scheduler = _elm_lang$core$Native_Scheduler;
 
