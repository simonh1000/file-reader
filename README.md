# Elm HTML5 FileReader bindings

Bindings for the [HTML5 file upload control](http://www.w3.org/TR/html-markup/input.file.html), which is implemented in browsers via the native `FileReader` class.

FileReader has three main methods (see [MDN](https://developer.mozilla.org/en/docs/Web/API/FileReader)):

    FileReaderInstance.readAsText();
    FileReaderInstance.readAsArrayBuffer();
    FileReaderInstance.readAsDataURL();

The module also provides helper Elm decoders for `change` events on `<Input type="file">` and `drop` events, together with a set of examples.

## Installation

### [elm-github-install](https://github.com/gdotdesign/elm-github-install)

I have not managed to make this work yet

### Manually

Note in particular that you need to add `"native-modules": true,` to your elm-package.json file as is done in the examples.


## Disclaimer

<<<<<<< HEAD
This project began in the time of 0.16 and was submitted as a library including NativeCode to the elm-package manager. It was never OKed, as was the case with all native code at that time. The native code was subsequently updated by [WangBoxue](https://github.com/WangBoxue) to work with 0.17, and by me for 0.18, and can be used as such. In theory Evan plans to make all browser web APIs available to Elm users and when that includes FileReader, this library will remove the native code.
=======
This project began in the time of 0.16 and was submitted as a library including NativeCode to the elm-package manager. It was never OKed, as was the case with all native code at that time. The native code was subsequently updated by [WangBoxue](https://github.com/WangBoxue) to work with 0.17, and can be used as such. In theory Evan plans to make all browser web APIs available to Elm users and when that includes FileReader, this library will remove the native code.
>>>>>>> e4ccfc88

In the meantime, note that the official guidance would be to use a port rather than a native library such as this. However, you will see that the native code covers the absolute minimum to expose the APIs so I believe this will not jeopardise the stability of your Elm apps.

Simon Hampton, [Daniel Bachler](https://github.com/danyx23)<|MERGE_RESOLUTION|>--- conflicted
+++ resolved
@@ -23,11 +23,7 @@
 
 ## Disclaimer
 
-<<<<<<< HEAD
-This project began in the time of 0.16 and was submitted as a library including NativeCode to the elm-package manager. It was never OKed, as was the case with all native code at that time. The native code was subsequently updated by [WangBoxue](https://github.com/WangBoxue) to work with 0.17, and by me for 0.18, and can be used as such. In theory Evan plans to make all browser web APIs available to Elm users and when that includes FileReader, this library will remove the native code.
-=======
 This project began in the time of 0.16 and was submitted as a library including NativeCode to the elm-package manager. It was never OKed, as was the case with all native code at that time. The native code was subsequently updated by [WangBoxue](https://github.com/WangBoxue) to work with 0.17, and can be used as such. In theory Evan plans to make all browser web APIs available to Elm users and when that includes FileReader, this library will remove the native code.
->>>>>>> e4ccfc88
 
 In the meantime, note that the official guidance would be to use a port rather than a native library such as this. However, you will see that the native code covers the absolute minimum to expose the APIs so I believe this will not jeopardise the stability of your Elm apps.
 
