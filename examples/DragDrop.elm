{-
   Based on original code from Daniel Bachler (danyx23)
-}


module DragDrop
    exposing
        ( HoverState(..)
<<<<<<< HEAD
        , Action(Drop)
=======
        , Msg(Drop)
>>>>>>> e4ccfc88
        , init
        , update
        , dragDropEventHandlers
        )

-- import Effects exposing (Effects)

import Html exposing (Attribute)
import Html.Events exposing (onWithOptions)
import Json.Decode as Json
import FileReader exposing (parseDroppedFiles, NativeFile)


-- MODEL


type HoverState
    = Normal
    | Hovering


type alias Model =
    HoverState



-- set to Hovering if the user is hovering with content over the drop zone


init : Model
init =
    Normal



-- UPDATE


<<<<<<< HEAD
type Action
=======
type Msg
>>>>>>> e4ccfc88
    = DragEnter
      -- user enters the drop zone while dragging something
    | DragLeave
      -- user leaves drop zone
    | Drop (List NativeFile)


<<<<<<< HEAD
update : Action -> Model -> Model
update action model =
    case action of
=======
update : Msg -> Model -> Model
update msg model =
    case msg of
>>>>>>> e4ccfc88
        DragEnter ->
            Hovering

        DragLeave ->
            Normal

        Drop files ->
            Normal



-- View event handlers


<<<<<<< HEAD
dragDropEventHandlers : Signal.Address Action -> List Attribute
dragDropEventHandlers address =
    [ onDragEnter address DragEnter
    , onDragLeave address DragLeave
    , onDragOver address DragEnter
    , onDrop address
=======
dragDropEventHandlers : List (Attribute Msg)
dragDropEventHandlers =
    [ onDragEnter DragEnter
    , onDragLeave DragLeave
    , onDragOver DragEnter
    , onDrop
>>>>>>> e4ccfc88
    ]



-- Individual handler functions


<<<<<<< HEAD
onDragFunctionIgnoreFiles : String -> Signal.Address a -> a -> Attribute
onDragFunctionIgnoreFiles nativeEventName address action =
    onWithOptions
        nativeEventName
        { stopPropagation = False, preventDefault = True }
        Json.value
        (\_ -> Signal.message address action)


onDragFunctionDecodeFiles : String -> (List NativeFile -> Action) -> Signal.Address Action -> Html.Attribute
onDragFunctionDecodeFiles nativeEventName actionCreator address =
    onWithOptions
        nativeEventName
        { stopPropagation = True, preventDefault = True }
        parseDroppedFiles
        (\vals -> Signal.message address (actionCreator vals))


onDragEnter : Signal.Address a -> a -> Attribute
onDragEnter =
    onDragFunctionIgnoreFiles "dragenter"

=======
onDragFunctionIgnoreFiles : String -> a -> Attribute a
onDragFunctionIgnoreFiles nativeEventName action =
    onWithOptions
        nativeEventName
        { stopPropagation = False, preventDefault = True }
        (Json.map (\_ -> action) Json.value)


onDragFunctionDecodeFiles : String -> (List NativeFile -> Msg) -> Attribute Msg
onDragFunctionDecodeFiles nativeEventName actionCreator =
    onWithOptions
        nativeEventName
        { stopPropagation = True, preventDefault = True }
        (Json.map actionCreator parseDroppedFiles)


onDragEnter : a -> Attribute a
onDragEnter =
    onDragFunctionIgnoreFiles "dragenter"
>>>>>>> e4ccfc88


onDragOver : a -> Attribute a
onDragOver =
    onDragFunctionIgnoreFiles "dragover"


onDragLeave : a -> Attribute a
onDragLeave =
    onDragFunctionIgnoreFiles "dragleave"


<<<<<<< HEAD
onDrop : Signal.Address Action -> Html.Attribute
onDrop address =
    onDragFunctionDecodeFiles "drop" (\files -> Drop files) address
=======
onDrop : Attribute Msg
onDrop =
    onDragFunctionDecodeFiles "drop" (\files -> Drop files)
>>>>>>> e4ccfc88
<|MERGE_RESOLUTION|>--- conflicted
+++ resolved
@@ -6,11 +6,7 @@
 module DragDrop
     exposing
         ( HoverState(..)
-<<<<<<< HEAD
-        , Action(Drop)
-=======
         , Msg(Drop)
->>>>>>> e4ccfc88
         , init
         , update
         , dragDropEventHandlers
@@ -49,11 +45,7 @@
 -- UPDATE
 
 
-<<<<<<< HEAD
-type Action
-=======
 type Msg
->>>>>>> e4ccfc88
     = DragEnter
       -- user enters the drop zone while dragging something
     | DragLeave
@@ -61,15 +53,9 @@
     | Drop (List NativeFile)
 
 
-<<<<<<< HEAD
-update : Action -> Model -> Model
-update action model =
-    case action of
-=======
 update : Msg -> Model -> Model
 update msg model =
     case msg of
->>>>>>> e4ccfc88
         DragEnter ->
             Hovering
 
@@ -84,21 +70,12 @@
 -- View event handlers
 
 
-<<<<<<< HEAD
-dragDropEventHandlers : Signal.Address Action -> List Attribute
-dragDropEventHandlers address =
-    [ onDragEnter address DragEnter
-    , onDragLeave address DragLeave
-    , onDragOver address DragEnter
-    , onDrop address
-=======
 dragDropEventHandlers : List (Attribute Msg)
 dragDropEventHandlers =
     [ onDragEnter DragEnter
     , onDragLeave DragLeave
     , onDragOver DragEnter
     , onDrop
->>>>>>> e4ccfc88
     ]
 
 
@@ -106,30 +83,6 @@
 -- Individual handler functions
 
 
-<<<<<<< HEAD
-onDragFunctionIgnoreFiles : String -> Signal.Address a -> a -> Attribute
-onDragFunctionIgnoreFiles nativeEventName address action =
-    onWithOptions
-        nativeEventName
-        { stopPropagation = False, preventDefault = True }
-        Json.value
-        (\_ -> Signal.message address action)
-
-
-onDragFunctionDecodeFiles : String -> (List NativeFile -> Action) -> Signal.Address Action -> Html.Attribute
-onDragFunctionDecodeFiles nativeEventName actionCreator address =
-    onWithOptions
-        nativeEventName
-        { stopPropagation = True, preventDefault = True }
-        parseDroppedFiles
-        (\vals -> Signal.message address (actionCreator vals))
-
-
-onDragEnter : Signal.Address a -> a -> Attribute
-onDragEnter =
-    onDragFunctionIgnoreFiles "dragenter"
-
-=======
 onDragFunctionIgnoreFiles : String -> a -> Attribute a
 onDragFunctionIgnoreFiles nativeEventName action =
     onWithOptions
@@ -149,7 +102,6 @@
 onDragEnter : a -> Attribute a
 onDragEnter =
     onDragFunctionIgnoreFiles "dragenter"
->>>>>>> e4ccfc88
 
 
 onDragOver : a -> Attribute a
@@ -162,12 +114,6 @@
     onDragFunctionIgnoreFiles "dragleave"
 
 
-<<<<<<< HEAD
-onDrop : Signal.Address Action -> Html.Attribute
-onDrop address =
-    onDragFunctionDecodeFiles "drop" (\files -> Drop files) address
-=======
 onDrop : Attribute Msg
 onDrop =
-    onDragFunctionDecodeFiles "drop" (\files -> Drop files)
->>>>>>> e4ccfc88
+    onDragFunctionDecodeFiles "drop" (\files -> Drop files)